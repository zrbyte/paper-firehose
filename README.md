--- conflicted
+++ resolved
@@ -47,14 +47,8 @@
   language model receives more context. Use the `--no-summary` option if you want to skip
   this step. Custom LLM instructions can be placed in an `llm_prompts.json` file
   next to `llmsummary.py` where the keys correspond to topic names.
-  The short prompt used for summarizing each individual entry is stored in
-<<<<<<< HEAD
-  `entry_summary.txt` and can be adjusted as well. To reduce API overhead,
-  entries are processed in small batches while still generating a separate
-  summary for each paper.
-=======
-  `entry_summary.txt` and can be adjusted as well.
->>>>>>> 26e0dcb1
+  The short prompt used for summarizing each individual entry is stored in `entry_summary.txt` and can be adjusted as well. To reduce API overhead,
+  entries are processed in small batches while still generating a separate summary for each paper.
 
 Summaries now include numbered citation links like `[1](URL)` directly after each
 paper reference, making it easy to jump to the manuscript from the text.
