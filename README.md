# cond-mat, paper parser

This project fetches articles from various scientific feeds, filters them by
regular expressions, and uploads HTML summaries via FTP. Seen article IDs are
tracked in an SQLite database stored under `assets/seen_entries.db`.

The scripts are developed with **Python&nbsp;3.11**. Install the required
dependencies using:

```bash
pip install -r requirements.txt
```

<<<<<<< HEAD
For FTP upload to a website, you have to set this up for yourself.
=======
## Usage
Current use case is FTP upload to a website, you can set this up for yourself. However, FTP upload is not needed, in this case use it with the --no-upload option.
>>>>>>> 163b2402

1. Set the following environment variables (for example in your crontab):
   - `FTP_HOST` – hostname of the FTP server
   - `FTP_USER` – FTP username
   - `FTP_PASS` – FTP password

<<<<<<< HEAD
2. Create a `feeds.json` file next to `rssparser.py` containing a JSON
   object mapping feed names to their RSS URLs. The script will exit with an
   error if this file is missing.
3. Optionally place a `search_terms.json` file next to `rssparser.py` to
   override the default search regular expressions. The file may define any
   number of topics as key/value pairs where the key is a name and the value is
   a regular expression.  The special topic `rg` is updated in-place each run,
   while all other topics (including `primary` and `perovskites`) generate daily
   HTML files which are archived automatically.
4. To add your own topics, edit `search_terms.json` and add a new key/value
   pair with the topic name as the key and a regular expression as the value.
   The parser will automatically generate an HTML summary for every topic it
   finds in this file.

The generated HTML files will be uploaded to the FTP server by default. Pass
`--no-upload` when running the script to skip the FTP step, which can be useful
for testing.  Pass `--clear-db` to remove all stored article IDs from the
database and exit.
=======
2. Optionally place a `search_terms.json` file next to `rssparser.py` to
   override the default search regular expressions. The file should contain a
   JSON object with keys `primary`, `rg`, and `perovskites`.

3. By default the parser only checks the arXiv `cond-mat` feed. To use a
   custom list of sources, place a `feeds.json` file next to `rssparser.py`
   containing a JSON object that maps feed names to their URLs.

4. Run the parser:

```bash
python3 rssparser.py
```
>>>>>>> 163b2402
<|MERGE_RESOLUTION|>--- conflicted
+++ resolved
@@ -11,23 +11,18 @@
 pip install -r requirements.txt
 ```
 
-<<<<<<< HEAD
-For FTP upload to a website, you have to set this up for yourself.
-=======
 ## Usage
-Current use case is FTP upload to a website, you can set this up for yourself. However, FTP upload is not needed, in this case use it with the --no-upload option.
->>>>>>> 163b2402
+Current use case is FTP upload to a website, you can set this up for yourself. However, FTP upload is not needed, in this case use it with the `--no-upload` command line option.
 
 1. Set the following environment variables (for example in your crontab):
    - `FTP_HOST` – hostname of the FTP server
    - `FTP_USER` – FTP username
    - `FTP_PASS` – FTP password
 
-<<<<<<< HEAD
 2. Create a `feeds.json` file next to `rssparser.py` containing a JSON
    object mapping feed names to their RSS URLs. The script will exit with an
    error if this file is missing.
-3. Optionally place a `search_terms.json` file next to `rssparser.py` to
+3. Place a `search_terms.json` file next to `rssparser.py` to
    override the default search regular expressions. The file may define any
    number of topics as key/value pairs where the key is a name and the value is
    a regular expression.  The special topic `rg` is updated in-place each run,
@@ -38,14 +33,10 @@
    The parser will automatically generate an HTML summary for every topic it
    finds in this file.
 
+
 The generated HTML files will be uploaded to the FTP server by default. Pass
 `--no-upload` when running the script to skip the FTP step, which can be useful
-for testing.  Pass `--clear-db` to remove all stored article IDs from the
-database and exit.
-=======
-2. Optionally place a `search_terms.json` file next to `rssparser.py` to
-   override the default search regular expressions. The file should contain a
-   JSON object with keys `primary`, `rg`, and `perovskites`.
+for testing.  Pass `--clear-db` to remove all stored article IDs from the database and exit.
 
 3. By default the parser only checks the arXiv `cond-mat` feed. To use a
    custom list of sources, place a `feeds.json` file next to `rssparser.py`
@@ -55,5 +46,4 @@
 
 ```bash
 python3 rssparser.py
-```
->>>>>>> 163b2402
+```